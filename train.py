--- conflicted
+++ resolved
@@ -107,7 +107,7 @@
         # Speed up validation by telling torch not to worry about computing gradients
         with torch.no_grad():
             for val_batch in val_loader:
-                images, cell_type, labels = val_batch
+                images, _, cell_type, labels = val_batch
                 val_images = images.float().to(device)
                 val_labels = labels.to(device)
                 val_cell_type = cell_type.to(
@@ -170,7 +170,7 @@
         train_count = 0
         for env_loader in train_loaders:
             for batch in env_loader:
-                image, cell_type, labels = batch
+                image, _, cell_type, labels = batch
                 image = image.float().to(device)
                 labels = labels.to(device)
                 cell_type = cell_type.to(
@@ -220,7 +220,7 @@
         # Speed up validation by telling torch not to worry about computing gradients
         with torch.no_grad():
             for val_batch in val_loader:
-                images, cell_type, labels = val_batch
+                images, _, cell_type, labels = val_batch
                 val_images = images.float().to(device)
                 val_labels = labels.to(device)
                 val_cell_type = cell_type.to(device).float().view(-1, cell_type.size(-1))
@@ -330,7 +330,7 @@
         # Speed up validation by telling torch not to worry about computing gradients
         with torch.no_grad():
             for val_batch in val_loader:
-                images, cell_type, labels = val_batch
+                images, _, cell_type, labels = val_batch
                 val_images = images.float().to(device)
                 val_labels = labels.to(device)
                 val_cell_type = cell_type.to(
@@ -390,7 +390,7 @@
 
         for batch in train_loader:
 
-            image, cell_type, labels = batch
+            image, _, cell_type, labels = batch
             image = image.float().to(device)
             labels = labels.to(device)
             cell_type = cell_type.to(
@@ -431,15 +431,7 @@
         with torch.no_grad():
             print("validation")
             for val_batch in val_loader:
-<<<<<<< HEAD
-
-                if (val_count % 100 == 0):
-                    print("val batch {}".format(val_count))
-
-                images, cell_type, labels = val_batch
-=======
                 images, _, cell_type, labels = val_batch
->>>>>>> 8c662e3a
                 val_images = images.float().to(device)
                 val_labels = labels.to(device)
                 val_cell_type = cell_type.to(
@@ -537,15 +529,7 @@
         with torch.no_grad():
             print("validation")
             for val_batch in val_loader:
-<<<<<<< HEAD
-
-                if (val_count % 100 == 0):
-                    print("val batch {}".format(val_count))
-
-                images, cell_type, labels = val_batch
-=======
                 images, _, cell_type, labels = val_batch
->>>>>>> 8c662e3a
                 val_images = images.float().to(device)
                 val_labels = labels.to(device)
                 val_cell_type = cell_type.to(
@@ -574,11 +558,7 @@
                  cell_type: str,
                  sirna_encoder: skl.preprocessing.LabelEncoder,
                  sirnas_to_keep: List[int] = None,
-<<<<<<< HEAD
                  ):
-=======
-                ):
->>>>>>> 8c662e3a
     '''Generate train and val RecursionDataset objects for a given cell type'''
     
 
@@ -589,25 +569,13 @@
                                'train',
                                cell_type,
                                sirnas_to_keep=sirnas_to_keep,
-<<<<<<< HEAD
-                               args=args
+                               args = args
                                )
-    data_len = len(dataset)
-    train_data, val_data = torch.utils.data.random_split(dataset, (data_len - data_len // 10,
-                                                                   data_len // 10
-                                                                   )
-                                                         )
-
-    print(len(train_data), len(val_data))
-=======
-                               args = args
-                              )
     data_len = len(dataset)
     train_data, val_data = torch.utils.data.random_split(dataset, (data_len - data_len // 10,
                                                                    data_len // 10
                                                                   )
                                                         )
->>>>>>> 8c662e3a
 
     return train_data, val_data
 
@@ -650,7 +618,7 @@
 
         for batch in train_loader:
 
-            image, cell_type, labels = batch
+            image, _, cell_type, labels = batch
             image = image.float().to(device)
             labels = labels.to(device)
             cell_type = cell_type.to(
@@ -694,7 +662,7 @@
                 if (val_count % 100 == 0):
                     print("val batch {}".format(val_count))
 
-                images, cell_type, labels = val_batch
+                images, _, cell_type, labels = val_batch
                 val_images = images.float().to(device)
                 val_labels = labels.to(device)
                 val_cell_type = cell_type.to(
@@ -727,22 +695,15 @@
     parser.add_argument('model_type')
     parser.add_argument('train_type')
     parser.add_argument('checkpoint_name')
-    parser.add_argument('normalization',
-                        help = 'Define normalization across a \'plate\', \'experiment\', or as none.'
-                        '.csv with normalization values must be added to the data folder.')
     parser.add_argument('--num_epochs', default=100,
                         help='The number of epochs to train')
     parser.add_argument('--loss_scaling_factor', default=1,
                         help='The factor the loss is multiplied by before being added to the IRM '
                         'penalty. A larger factor emphasizes classification accuracy over '
                         'consistency across environments.')
-<<<<<<< HEAD
-
-=======
     parser.add_argument('--normalization', default = None,
                         help = 'Define normalization across a \'plate\', \'experiment\', or as none.'
                         '.csv with normalization values must be added to the data folder.')
->>>>>>> 8c662e3a
     args = parser.parse_args()
 
     # Create sirna encoder
@@ -750,44 +711,20 @@
         os.path.join(args.data_dir, 'rxrx1.csv'))
 
     sirnas = metadata_df['sirna'].unique()
-<<<<<<< HEAD
-
-=======
->>>>>>> 8c662e3a
     sirnas = sirnas[:50]
 
     control_sirnas = ['s501309', 's501357', 's24587', 's2947', 's13580', 's1998', 's3887', 's502431', 's8645', 's501392', 's501323', 's12279', 's1174', 's7128', 's14729',
                       's15652', 's501295', 's501342', 'EMPTY', 's501307', 's194768', 's502432', 's4165', 's15788', 's18582', 's14484', 's5459', 's501351', 's501339', 'n337250', 's35651']
-<<<<<<< HEAD
-    control_sirnas_array = np.array(control_sirnas)
-    sirnas = np.append(sirnas, control_sirnas_array)
-    sirnas = np.unique(sirnas)
-    
-=======
     merged_sirnas_list = list(set(sirnas.tolist() + control_sirnas))
     sirnas = np.array(merged_sirnas_list)
->>>>>>> 8c662e3a
 
     sirna_encoder = skl.preprocessing.LabelEncoder()
     sirna_encoder.fit(sirnas)
 
-<<<<<<< HEAD
-
-
-    HEPG2_train_data, HEPG2_val_data = get_datasets(
-        args, 'HEPG2', sirna_encoder, sirnas_to_keep=sirnas)
-    HUVEC_train_data, HUVEC_val_data = get_datasets(
-        args, 'HUVEC', sirna_encoder, sirnas_to_keep=sirnas)
-    RPE_train_data, RPE_val_data = get_datasets(
-        args, 'RPE', sirna_encoder, sirnas_to_keep=sirnas)
-    combined_train_data = ConcatDataset(
-        [HEPG2_train_data, HUVEC_train_data, RPE_train_data])
-=======
     HEPG2_train_data, HEPG2_val_data = get_datasets(args, 'HEPG2', sirna_encoder, sirnas_to_keep=sirnas)
     HUVEC_train_data, HUVEC_val_data = get_datasets(args, 'HUVEC', sirna_encoder, sirnas_to_keep=sirnas)
     RPE_train_data, RPE_val_data = get_datasets(args, 'RPE', sirna_encoder, sirnas_to_keep=sirnas)
     combined_train_data = ConcatDataset([HEPG2_train_data, HUVEC_train_data, RPE_train_data])
->>>>>>> 8c662e3a
     val_data = ConcatDataset([HEPG2_val_data, HUVEC_val_data, RPE_val_data])
 
     # subset_indices = list(range(0, len(val_data), 100))
