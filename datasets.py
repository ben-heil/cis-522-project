'''This file contains pytorch dataset objects and associated functions for processing image data'''

import functools
import os
import sys

import numpy as np
import pandas as pd
import sklearn.preprocessing as preprocessing
import torch
from PIL import Image
from torch.utils.data import Dataset

@functools.lru_cache()
def load_metadata_df(csv_path):
    csv_df = pd.read_csv(csv_path, engine='python')

    return csv_df

class RecursionDataset(Dataset):
<<<<<<< HEAD
    def __init__(self, csv_path, root_path, sirna_encoder, mode='train', cell_type=None, sirnas_to_keep=None, args=None):
=======
    def __init__(self, csv_path, root_path, sirna_encoder, mode='train', cell_type=None, sirnas_to_keep=None, args = None):
        super().__init__()

>>>>>>> 8c662e3a
        self.sirna_encoder = sirna_encoder
        self.args = args

        

        csv_path = csv_path.rstrip('/')
        if not os.path.exists(csv_path):
            print('Path {} does not exist'.format(csv_path))
            raise FileNotFoundError

        root_path = root_path.rstrip('/')

        self.csv_df = load_metadata_df(csv_path)
<<<<<<< HEAD
        self.args = args

        # NORMALIZATION: Temporary location (feel free to move somewhere else)
        if self.args.normalization == 'plate':
            print("running plate normalization")
            self.stats = pd.read_csv(os.path.join(args.data_dir, 'plate_stats.csv')) #ideally csv filename would not be hardcoded
        elif self.args.normalization == 'experiment':
            print("running experiment normalization")  
=======

        # NORMALIZATION: Temporary location (feel free to move somewhere else)
        if self.args is not None:
          if self.args.normalization == 'plate':
            self.stats = pd.read_csv(os.path.join(args.data_dir, 'plate_stats.csv')) #ideally csv filename would not be hardcoded
          elif self.args.normalization == 'experiment':
>>>>>>> 8c662e3a
            self.stats = pd.read_csv(os.path.join(args.data_dir, 'exp_stats.csv'))

        if sirnas_to_keep is not None:
            self.csv_df = self.csv_df[self.csv_df['sirna'].isin(sirnas_to_keep)]
            
        # Initialize cell type encoders
        self.cell_type_label_encoder = preprocessing.LabelEncoder()
        cell_type_encoded = self.cell_type_label_encoder.fit_transform(self.csv_df['cell_type'])
        self.cell_type_onehot_encoder = preprocessing.OneHotEncoder(categories='auto')
        self.cell_type_onehot_encoder.fit(cell_type_encoded.reshape(-1, 1))

        if cell_type is not None and cell_type.lower() != 'all':
            self.csv_df = self.csv_df[self.csv_df['cell_type'].str.match(cell_type)]

        self.csv_df = self.csv_df[self.csv_df['dataset'].str.match(mode)]
        self.csv_df = self.csv_df.reindex()

        self.root_path = root_path
        self.len = self.csv_df.shape[0]
        self.channels = [1, 2, 3, 4, 5, 6]
        self.sites = [1, 2]

    def create_image_path(self, experiment, plate_num, well, site, channel):
        path = "%s/%s/Plate%s/%s_s%s_w%s.png" % (
            self.root_path, experiment, plate_num, well, site, channel)
        return path


    def load_image_from_path(self, path):
        img = np.asarray(Image.open(path))
        return img

    def create_img_tensor(self, experiment, plate_num, well, site):
        numpy_list = []

        generator_paths = (self.create_image_path(experiment,plate_num, well, site, channel) for channel in self.channels)

        for img_path in generator_paths:
            try:
                numpy_list.append(self.load_image_from_path(img_path))
            except FileNotFoundError:
                print(img_path + " Does not exist")
                #some sites and channels do not exist.

        return torch.from_numpy(np.stack(numpy_list))

    def __getitem__(self, idx: int):
        row = self.csv_df.iloc[idx]
        experiment = row.loc['experiment']
        plate_num = row.loc['plate']
        well = row.loc['well']
        site = row.loc['site']
        sirna_label = [row.loc['sirna']]
        cell_type = [row.loc['cell_type']]

        cell_type = self.cell_type_label_encoder.transform(cell_type).reshape(-1, 1)
        cell_type = self.cell_type_onehot_encoder.transform(cell_type)
        cell_type = cell_type.toarray()

        sirna_label = self.sirna_encoder.transform(sirna_label).squeeze()

        return_x = self.create_img_tensor(experiment, plate_num, well, site)

<<<<<<< HEAD
        if self.args.normalization == 'plate':
          # Get all channel where mean & std values are located
          plate_bool = ( (self.stats['experiment']==experiment) & (self.stats['plate']==plate_num) )
          # Create stack of all channel values
          idx = self.stats.index[plate_bool] 

          pixel_mean = torch.tensor(self.stats['mean'][idx].to_numpy()) # Get mean
          pixel_std = torch.tensor(self.stats['std'][idx].to_numpy()) # Get std
          return_x = (return_x - pixel_mean.reshape(-1,1,1)) / pixel_std.reshape(-1,1,1) # Normalize
        elif self.args.normalization == 'experiment':
          # Get all channel where mean & std values are located
          exp_bool = (self.stats['experiment']==experiment)
          # Create stack of all channel values
          idx = self.stats.index[exp_bool]

          pixel_mean = torch.tensor(self.stats['mean'][idx].to_numpy()) # Get mean
          pixel_std = torch.tensor(self.stats['std'][idx].to_numpy()) # Get std
          return_x = (return_x - pixel_mean.reshape(-1,1,1)) / pixel_std.reshape(-1,1,1) # Normalize
        return return_x, cell_type, sirna_label
=======
        raw_x = return_x

        if self.args is not None:
            if self.args.normalization == 'plate':
              # Get all channel where mean & std values are located
              plate_bool = ( (self.stats['experiment']==experiment) & (self.stats['plate']==plate) )
              # Create stack of all channel values
              idx = self.stats.index[plate_bool] 

              pixel_mean = torch.tensor(self.stats['mean'][idx].to_numpy()) # Get mean
              pixel_std = torch.tensor(self.stats['std'][idx].to_numpy()) # Get std
              return_x = (return_x - pixel_mean.reshape(-1,1,1)) / pixel_std.reshape(-1,1,1) # Normalize
            elif self.args.normalization == 'experiment':
              # Get all channel where mean & std values are located
              exp_bool = (self.stats['experiment']==experiment)
              # Create stack of all channel values
              idx = self.stats.index[exp_bool]

              pixel_mean = torch.tensor(self.stats['mean'][idx].to_numpy()) # Get mean
              pixel_std = torch.tensor(self.stats['std'][idx].to_numpy()) # Get std
              return_x = (return_x - pixel_mean.reshape(-1,1,1)) / pixel_std.reshape(-1,1,1) # Normalize

        return return_x, raw_x, cell_type, sirna_label
>>>>>>> 8c662e3a

    def __len__(self):
        return self.len<|MERGE_RESOLUTION|>--- conflicted
+++ resolved
@@ -18,13 +18,9 @@
     return csv_df
 
 class RecursionDataset(Dataset):
-<<<<<<< HEAD
-    def __init__(self, csv_path, root_path, sirna_encoder, mode='train', cell_type=None, sirnas_to_keep=None, args=None):
-=======
     def __init__(self, csv_path, root_path, sirna_encoder, mode='train', cell_type=None, sirnas_to_keep=None, args = None):
         super().__init__()
 
->>>>>>> 8c662e3a
         self.sirna_encoder = sirna_encoder
         self.args = args
 
@@ -38,23 +34,12 @@
         root_path = root_path.rstrip('/')
 
         self.csv_df = load_metadata_df(csv_path)
-<<<<<<< HEAD
-        self.args = args
-
-        # NORMALIZATION: Temporary location (feel free to move somewhere else)
-        if self.args.normalization == 'plate':
-            print("running plate normalization")
-            self.stats = pd.read_csv(os.path.join(args.data_dir, 'plate_stats.csv')) #ideally csv filename would not be hardcoded
-        elif self.args.normalization == 'experiment':
-            print("running experiment normalization")  
-=======
 
         # NORMALIZATION: Temporary location (feel free to move somewhere else)
         if self.args is not None:
           if self.args.normalization == 'plate':
             self.stats = pd.read_csv(os.path.join(args.data_dir, 'plate_stats.csv')) #ideally csv filename would not be hardcoded
           elif self.args.normalization == 'experiment':
->>>>>>> 8c662e3a
             self.stats = pd.read_csv(os.path.join(args.data_dir, 'exp_stats.csv'))
 
         if sirnas_to_keep is not None:
@@ -118,27 +103,6 @@
 
         return_x = self.create_img_tensor(experiment, plate_num, well, site)
 
-<<<<<<< HEAD
-        if self.args.normalization == 'plate':
-          # Get all channel where mean & std values are located
-          plate_bool = ( (self.stats['experiment']==experiment) & (self.stats['plate']==plate_num) )
-          # Create stack of all channel values
-          idx = self.stats.index[plate_bool] 
-
-          pixel_mean = torch.tensor(self.stats['mean'][idx].to_numpy()) # Get mean
-          pixel_std = torch.tensor(self.stats['std'][idx].to_numpy()) # Get std
-          return_x = (return_x - pixel_mean.reshape(-1,1,1)) / pixel_std.reshape(-1,1,1) # Normalize
-        elif self.args.normalization == 'experiment':
-          # Get all channel where mean & std values are located
-          exp_bool = (self.stats['experiment']==experiment)
-          # Create stack of all channel values
-          idx = self.stats.index[exp_bool]
-
-          pixel_mean = torch.tensor(self.stats['mean'][idx].to_numpy()) # Get mean
-          pixel_std = torch.tensor(self.stats['std'][idx].to_numpy()) # Get std
-          return_x = (return_x - pixel_mean.reshape(-1,1,1)) / pixel_std.reshape(-1,1,1) # Normalize
-        return return_x, cell_type, sirna_label
-=======
         raw_x = return_x
 
         if self.args is not None:
@@ -162,7 +126,6 @@
               return_x = (return_x - pixel_mean.reshape(-1,1,1)) / pixel_std.reshape(-1,1,1) # Normalize
 
         return return_x, raw_x, cell_type, sirna_label
->>>>>>> 8c662e3a
 
     def __len__(self):
         return self.len